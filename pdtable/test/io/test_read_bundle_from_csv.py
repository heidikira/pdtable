--- conflicted
+++ resolved
@@ -9,23 +9,9 @@
 from pdtable.utils import read_bundle_from_csv
 
 
-
 def input_dir() -> Path:
     return Path(__file__).parent / "input"
 
-<<<<<<< HEAD
-=======
-
-class convert_kg(UnitPolicy):
-    """ Specific UnitPolicy, convert kg to g
-    """
-
-    def convert_value_to_base(self, values, unit: str):
-        if unit != "kg":
-            return values, unit
-        return values * 1000, "g"
-
->>>>>>> e5c81437
 
 def test_read_bundle_from_csv():
     """ verify that custom UnitPolicy translates kg to g
