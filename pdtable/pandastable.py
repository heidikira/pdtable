"""
The `pdtable` module allows working with StarTable tables as pandas dataframes.

This is implemented by providing both `Table` and `PandasTable` (dataframe) interfaces to the same object.

## Idea

The central idea is that as much as possible of the table information is stored as a pandas dataframe,
and that the remaining information is stored as a `TableData` object attached to the dataframe as registered metadata.
Further, access to the full table datastructure is provided through a facade object (of class `Table`). `Table` objects
have no state (except the underlying decorated dataframe) and are intended to be created when needed and discarded
afterwards:

```
dft = make_pdtable(...)
unit_height = Table(dft).height.unit
```

Advantages of this approach are that:

1. Code can be written for (and tested with) pandas dataframes and still operate on `pdtable` objects.
   This avoids unnecessary coupling to the startable project.
2. The table access methods of pandas are available for use by consumer code. This both saves the work
   of making startable-specific access methods, and likely allows better performance and documentation.

## Implementation details

The decorated dataframe objects are represented by the `PandasTable` class.

### Dataframe operations

Pandas allows us to hook into operations on dataframes via the `__finalize__` method.
This makes it possible to propagate table metadata over select dataframe operations.
See `PandasTable` documentation for details.

### Column metadata

Propagating metadata would be greatly simplified if column-specific metadata was stored with the column.
However, metadata attached to `Series` object  is not retained within the dataframe, see
https://github.com/pandas-dev/pandas/issues/6923#issuecomment-41043225.

## Alternative approaches

It should be possible to maintain column metadata together with the column data through the use of
`ExtensionArray`. This option was discarded early due to performance concerns, but might be viable
and would the be preferable to the chosen approach.
"""

import pandas as pd
import warnings
from typing import Set, Dict, Optional, Iterable

from .table_metadata import TableMetadata, ColumnMetadata, TableData

_TABLE_DATA_FIELD_NAME = '_table_data'


class UnknownOperationError(Exception):
    pass


class InvalidTableCombineError(Exception):
    pass


def _combine_tables(obj: 'PandasTable', other, method, **kwargs) -> TableData:
    """
    Called from __finalize__ when operations have been performed via the pandas.DataFrame API.

    Implementation policy is that this will fail except for situations where
    the metadata combination is safe.
    For other cases, the operations should be implemented via the Table facade
    """

    if method is None:
        # slicing
        src = [other]
    elif method == 'merge':
        src = [other.left, other.right]
    elif method == 'concat':
        src = other.objs
    elif method == 'copy':
        src = [other]
    else:
        raise UnknownOperationError(f'Unknown method while combining metadata: {method}. Keyword args: {kwargs}')

    if len(src) == 0:
        raise UnknownOperationError(f'No operands for operation {method}')

    data = [get_table_data(s) for s in src if is_pdtable(s)]

    # 1: Create table metadata as combination of all
    meta = TableMetadata(
        name=data[0].metadata.name,
        operation=f'Pandas {method}',
        parents=[d.metadata for d in data])

    # 2: Check that units match for columns that appear in more than one table
    out_cols: Set[str] = set(obj.columns)
    columns: Dict[str, ColumnMetadata] = dict()
    for d in data:
        for name, c in d.columns.items():
            if name not in out_cols:
                continue
            col = columns.get(name, None)
            if not col:
                # not seen before in input
                col = c.copy()
                columns[name] = col
            else:
                if not col.unit == c.unit:
                    raise InvalidTableCombineError(
                        f'Column {name} appears with incompatible units "{col.unit}" and "{c.unit}".')
                col.update_from(c)

    return TableData(metadata=meta, columns=columns)


class PandasTable(pd.DataFrame):
    """
    A pandas.DataFrame subclass with associated table metadata.

    Behaves exactly as a pandas.DataFrame, and will try to retain metadata
    through pandas operations. If this is not possible, the manipulations
    will return a plain pandas.DataFrame.

    No StarTable-specific methods are available directly on this class, and PandasTable
    objects should not be created directly.
    Instead, use either the methods in the this module, or the Table proxy
    object, which can be constructed for a PandasTable object 'tdf' via Table(tdf).
    """
    _metadata = [_TABLE_DATA_FIELD_NAME]  # Register metadata fieldnames here

    # If implemented, must handle metadata copying etc
    # def __init__(self, *args, **kwargs):
    #    super().__init__(*args, **kwargs)

    # These are implicit by inheritance from dataframe
    # We could override _constructor_sliced to add metadata to exported columns
    # but not clear if this would add value
    #     @property
    #     def _constructor_expanddim(self):
    #         return pd.DataFrame
    #     @property
    #     def _constructor_sliced(self):
    #         return pd.Series

    @property
    def _constructor(self):
        return PandasTable

    def __finalize__(self, other, method=None, **kwargs):
        """
        Overrides pandas.core.generic.NDFrame.__finalize__()

        This method is responsible for populating PandasTable metadata
        when creating a new Table object.

        If left out, no metadata would be retained across table
        operations. This might be a viable solution?
        Alternatively, we could return a raw frame object on some operations
        """

        try:
            data = _combine_tables(self, other, method, **kwargs)
            object.__setattr__(self, _TABLE_DATA_FIELD_NAME, data)
        except UnknownOperationError as e:
            warnings.warn(f'Falling back to dataframe: {e}')
            return pd.DataFrame(self)
        return self

    @staticmethod
    def from_table_data(df: pd.DataFrame, data: TableData) -> 'PandasTable':
        df = PandasTable(df)
        object.__setattr__(df, _TABLE_DATA_FIELD_NAME, data)
        data._check_dataframe(df)
        return df


def is_pdtable(df: pd.DataFrame) -> bool:
    return _TABLE_DATA_FIELD_NAME in df._metadata


def make_pdtable(
        df: pd.DataFrame,
        units: Optional[Iterable[str]] = None,
        unit_map: Optional[Dict[str, str]] = None,
        metadata: Optional[TableMetadata] = None,
        **kwargs) -> PandasTable:
    """
    Create PandasTable object from a pandas.DataFream and table metadata elements.

    Unknown keyword arguments (e.g. `name = ...`) are used to create a `TableMetadata` object.
    Alternatively, a `TableMetadata` object can be provided directly.

    Either a list of units for all columns, or a unit_map can be provided. Otherwise, default units
    are assigned.

    Example:
<<<<<<< HEAD
    dft = make_pdtable(df, name='MyTable')
=======
    tdf = make_pdtable(df, name='MyTable')
>>>>>>> 914cc2af
    """

    # build metadata
    if (metadata is not None) == bool(kwargs):
        raise Exception('Supply either metadata or keyword-arguments for TableMetadata constructor')
    if kwargs:
        # This is intended to fail if args are insufficient
        metadata = TableMetadata(**kwargs)

    df = PandasTable.from_table_data(df, data=TableData(metadata=metadata))

    # set units
    if units and unit_map:
        raise Exception('Supply at most one of unit and unit_map')
    if units is not None:
        set_all_units(df, units)
    elif unit_map is not None:
        set_units(df, unit_map)

    return df


def get_table_data(df: PandasTable, fail_if_missing=True, check_dataframe=True) -> Optional[
    TableData]:
    """
    Get TableData from existing PandasTable object.

    When called with default options, get_table_data will either raise an exception
    or return a TableData object with a valid ColumnMetadata defined for each column.

    check_dataframe: Check that the table data is valid with respect to dataframe.
                     If the dataframe has been manipulated directly, table will be updated to match.
    fail_if_missing: Whether to raise an exception if TableData object is missing
    """
    name: str = _TABLE_DATA_FIELD_NAME
    if name not in df._metadata:
        raise Exception('Attempt to extract table data from normal pd.DataFrame object.'
                        'TableData can only be associated with PandasTable objects')
    table_data = getattr(df, _TABLE_DATA_FIELD_NAME, None)
    if not table_data:
        if fail_if_missing:
            raise Exception(
                'Missing TableData object on PandasTable.'
                'PandasTable objects should be created via make_pdtable or a Table proxy.')
    elif check_dataframe:
        table_data._check_dataframe(df)
    return table_data


# example of manipulator function that directly manipulates PandasTable objects without constructing Table facade
def add_column(df: PandasTable, name: str, values, unit: Optional[str] = None, **kwargs):
    """
    Add or update column in table. If omitted, unit will be partially inferred from value dtype.

    keyword arguments will be forwarded to ColumnMetadata constructor together with unit
    """
    df[name] = values
    columns = get_table_data(df, check_dataframe=False).columns

    new_col = ColumnMetadata.from_dtype(df[name].dtype, **kwargs) if unit is None \
        else ColumnMetadata(unit=unit, **kwargs)

    col = columns.get(name, None)
    if col is None:
        columns[name] = new_col
    else:
        # Existing column
        col.update_from(new_col)


def set_units(df: PandasTable, unit_map: Dict[str, str]):
    columns = get_table_data(df).columns
    for col, unit in unit_map.items():
        columns[col] = unit


def set_all_units(df: PandasTable, units: Iterable[Optional[str]]):
    """
    Set units for all columns in table.
    """
    columns = get_table_data(df).columns
    for col, unit in zip(df.columns, units):
        columns[col].unit = unit

<|MERGE_RESOLUTION|>--- conflicted
+++ resolved
@@ -197,11 +197,7 @@
     are assigned.
 
     Example:
-<<<<<<< HEAD
-    dft = make_pdtable(df, name='MyTable')
-=======
     tdf = make_pdtable(df, name='MyTable')
->>>>>>> 914cc2af
     """
 
     # build metadata
